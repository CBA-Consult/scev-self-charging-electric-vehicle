/**
 * Fuzzy Control Integration Module
 * 
 * This module integrates the fuzzy control strategy with the regenerative braking
 * torque model and provides a unified interface for the vehicle's braking system.
 * It handles real-time control, safety monitoring, and system coordination.
 */

import { 
  FuzzyRegenerativeBrakingController, 
  BrakingInputs, 
  BrakingOutputs 
} from './FuzzyRegenerativeBrakingController';
import { 
  RegenerativeBrakingTorqueModel, 
  VehicleParameters, 
  BrakingDemand, 
  TorqueDistribution 
} from './RegenerativeBrakingTorqueModel';
import { 
  PiezoelectricEnergyHarvester,
  PiezoelectricSystemConfiguration,
  PiezoelectricPerformanceMetrics
} from './PiezoelectricEnergyHarvester';

export interface SystemInputs {
  // Vehicle state
  vehicleSpeed: number;            // km/h
  brakePedalPosition: number;      // 0-1 (normalized)
  acceleratorPedalPosition: number; // 0-1 (normalized)
  steeringAngle: number;           // degrees
  
  // Vehicle dynamics
  lateralAcceleration: number;     // m/s²
  longitudinalAcceleration: number; // m/s²
  yawRate: number;                 // rad/s
  roadGradient: number;            // % grade
  
  // Battery and motor state
  batterySOC: number;              // 0-1
  batteryVoltage: number;          // V
  batteryCurrent: number;          // A
  batteryTemperature: number;      // °C
  motorTemperatures: {             // °C
    frontLeft: number;
    frontRight: number;
    rearLeft?: number;
    rearRight?: number;
  };
  
  // Environmental conditions
  ambientTemperature: number;      // °C
  roadSurface: 'dry' | 'wet' | 'snow' | 'ice';
  visibility: 'clear' | 'rain' | 'fog' | 'snow';
  
  // Additional inputs for continuous energy harvesting
  motorLoad?: number;              // 0-1 - current motor load
  propulsionPower?: number;        // W - current propulsion power
  wheelTorque?: number;            // Nm - current wheel torque
}

export interface SystemOutputs {
  // Motor commands
  motorTorques: {
    frontLeft: number;             // Nm
    frontRight: number;            // Nm
    rearLeft?: number;             // Nm
    rearRight?: number;            // Nm
  };
  
  // Braking system commands
  mechanicalBrakingForce: number;  // N
  regenerativeBrakingRatio: number; // 0-1
  
  // Energy recovery
  regeneratedPower: number;        // W
  energyRecoveryEfficiency: number; // 0-1
  continuousHarvestingPower?: number; // W - power from continuous harvesting
  totalEnergyRecovered?: number;   // W - total energy recovered
  propulsionEfficiencyImpact?: number; // 0-1 - impact on propulsion efficiency
  
  // Piezoelectric energy harvesting
  piezoelectricPower: number;      // W
  piezoelectricEfficiency: number; // 0-1
  totalEnergyHarvested: number;    // W (regenerative + piezoelectric)
  
  // System status
  systemStatus: 'normal' | 'degraded' | 'fault';
  activeWarnings: string[];
  performanceMetrics: {
    totalBrakingForce: number;     // N
    brakingEfficiency: number;     // 0-1
    thermalStatus: 'normal' | 'warm' | 'hot';
<<<<<<< HEAD
    piezoelectricMetrics?: PiezoelectricPerformanceMetrics;
=======
    harvestingEfficiency?: number; // 0-1 - continuous harvesting efficiency
>>>>>>> 7ca683e8
  };
}

export interface SafetyLimits {
  maxRegenerativeBrakingRatio: number;  // 0-1
  maxMotorTorque: number;               // Nm
  maxMotorTemperature: number;          // °C
  maxBatteryChargeCurrent: number;      // A
  minMechanicalBrakingRatio: number;    // 0-1 (for emergency situations)
}

/**
 * Fuzzy Control Integration System
 * 
 * Coordinates fuzzy control strategy with torque model and vehicle systems
 */
export class FuzzyControlIntegration {
  private fuzzyController: FuzzyRegenerativeBrakingController;
  private torqueModel: RegenerativeBrakingTorqueModel;
  private piezoelectricHarvester?: PiezoelectricEnergyHarvester;
  private safetyLimits: SafetyLimits;
  private lastUpdateTime: number;
  private systemFaults: Set<string>;
  private performanceHistory: Array<{ timestamp: number; efficiency: number; piezoelectricPower: number }>;

  constructor(
    vehicleParams: VehicleParameters, 
    safetyLimits?: Partial<SafetyLimits>,
    piezoelectricConfig?: PiezoelectricSystemConfiguration
  ) {
    this.fuzzyController = new FuzzyRegenerativeBrakingController();
    this.torqueModel = new RegenerativeBrakingTorqueModel(vehicleParams);
    
    // Initialize piezoelectric energy harvester if configuration provided
    if (piezoelectricConfig) {
      this.piezoelectricHarvester = new PiezoelectricEnergyHarvester(piezoelectricConfig);
    }
    
    this.safetyLimits = {
      maxRegenerativeBrakingRatio: 0.8,
      maxMotorTorque: 800,
      maxMotorTemperature: 150,
      maxBatteryChargeCurrent: 200,
      minMechanicalBrakingRatio: 0.2,
      ...safetyLimits
    };
    this.lastUpdateTime = Date.now();
    this.systemFaults = new Set();
    this.performanceHistory = [];
  }

  /**
   * Main control loop - processes inputs and generates control outputs
   */
  public processControlCycle(inputs: SystemInputs): SystemOutputs {
    try {
      // Update system timing
      const currentTime = Date.now();
      const deltaTime = currentTime - this.lastUpdateTime;
      this.lastUpdateTime = currentTime;

      // Validate inputs
      this.validateInputs(inputs);

      // Update motor temperatures in torque model
      this.updateMotorTemperatures(inputs.motorTemperatures);

      // Calculate braking demand
      const brakingDemand = this.calculateBrakingDemand(inputs);

      // Prepare fuzzy controller inputs
      const fuzzyInputs: BrakingInputs = {
        drivingSpeed: inputs.vehicleSpeed,
        brakingIntensity: inputs.brakePedalPosition,
        batterySOC: inputs.batterySOC,
        motorTemperature: Math.max(
          inputs.motorTemperatures.frontLeft,
          inputs.motorTemperatures.frontRight,
          inputs.motorTemperatures.rearLeft || 0,
          inputs.motorTemperatures.rearRight || 0
        )
      };

      // Calculate optimal braking parameters using fuzzy control
      const fuzzyOutputs = this.fuzzyController.calculateOptimalBraking(fuzzyInputs);

      // Apply environmental and safety adjustments
      const adjustedRatio = this.applyEnvironmentalAdjustments(
        fuzzyOutputs.regenerativeBrakingRatio,
        inputs
      );

      // Calculate torque distribution
      const torqueDistribution = this.calculateTorqueDistribution(
        brakingDemand,
        adjustedRatio,
        inputs
      );

      // Apply safety constraints
      const safeOutputs = this.applySafetyConstraints(torqueDistribution, inputs);

      // Calculate piezoelectric energy harvesting
      let piezoelectricResults = { 
        piezoelectricPower: 0, 
        piezoelectricEfficiency: 0, 
        harvestingMetrics: undefined as PiezoelectricPerformanceMetrics | undefined 
      };
      
      if (this.piezoelectricHarvester) {
        const piezoResults = this.piezoelectricHarvester.update(inputs);
        piezoelectricResults = {
          piezoelectricPower: piezoResults.piezoelectricPower,
          piezoelectricEfficiency: piezoResults.piezoelectricEfficiency,
          harvestingMetrics: piezoResults.harvestingMetrics
        };
      }

      // Update performance metrics
      this.updatePerformanceMetrics(safeOutputs, inputs, piezoelectricResults.piezoelectricPower);

      // Generate system outputs
      return this.generateSystemOutputs(safeOutputs, inputs, piezoelectricResults);

    } catch (error) {
      console.error('Control cycle error:', error);
      return this.generateFailsafeOutputs(inputs);
    }
  }

  /**
   * Validate system inputs
   */
  private validateInputs(inputs: SystemInputs): void {
    const validationErrors: string[] = [];

    if (inputs.vehicleSpeed < 0 || inputs.vehicleSpeed > 300) {
      validationErrors.push('Invalid vehicle speed');
    }
    if (inputs.brakePedalPosition < 0 || inputs.brakePedalPosition > 1) {
      validationErrors.push('Invalid brake pedal position');
    }
    if (inputs.batterySOC < 0 || inputs.batterySOC > 1) {
      validationErrors.push('Invalid battery SOC');
    }

    if (validationErrors.length > 0) {
      this.systemFaults.add('input_validation');
      throw new Error(`Input validation failed: ${validationErrors.join(', ')}`);
    }

    this.systemFaults.delete('input_validation');
  }

  /**
   * Update motor temperatures in the torque model
   */
  private updateMotorTemperatures(temperatures: SystemInputs['motorTemperatures']): void {
    this.torqueModel.updateMotorTemperature('frontLeft', temperatures.frontLeft);
    this.torqueModel.updateMotorTemperature('frontRight', temperatures.frontRight);
    
    if (temperatures.rearLeft !== undefined) {
      this.torqueModel.updateMotorTemperature('rearLeft', temperatures.rearLeft);
    }
    if (temperatures.rearRight !== undefined) {
      this.torqueModel.updateMotorTemperature('rearRight', temperatures.rearRight);
    }
  }

  /**
   * Calculate total braking demand based on driver input and vehicle state
   */
  private calculateBrakingDemand(inputs: SystemInputs): BrakingDemand {
    // Base braking force calculation
    const maxBrakingForce = 15000; // N - maximum vehicle braking capability
    const baseBrakingForce = inputs.brakePedalPosition * maxBrakingForce;

    // Adjust for road gradient
    const gradientAdjustment = Math.sin(inputs.roadGradient * Math.PI / 180) * 9.81 * 1500; // Assume 1500kg vehicle
    const adjustedBrakingForce = Math.max(0, baseBrakingForce + gradientAdjustment);

    return {
      totalBrakingForce: adjustedBrakingForce,
      brakingIntensity: inputs.brakePedalPosition,
      vehicleSpeed: inputs.vehicleSpeed,
      roadGradient: inputs.roadGradient
    };
  }

  /**
   * Apply environmental adjustments to regenerative braking ratio
   */
  private applyEnvironmentalAdjustments(
    baseRatio: number,
    inputs: SystemInputs
  ): number {
    let adjustedRatio = baseRatio;

    // Reduce regenerative braking on slippery surfaces
    switch (inputs.roadSurface) {
      case 'wet':
        adjustedRatio *= 0.9;
        break;
      case 'snow':
        adjustedRatio *= 0.7;
        break;
      case 'ice':
        adjustedRatio *= 0.5;
        break;
      default:
        // No adjustment for dry surface
        break;
    }

    // Reduce regenerative braking in poor visibility
    if (inputs.visibility !== 'clear') {
      adjustedRatio *= 0.95;
    }

    // Temperature-based adjustments
    if (inputs.ambientTemperature < -10) {
      adjustedRatio *= 0.9; // Reduced efficiency in extreme cold
    } else if (inputs.ambientTemperature > 40) {
      adjustedRatio *= 0.95; // Thermal protection in extreme heat
    }

    return Math.max(0, Math.min(1, adjustedRatio));
  }

  /**
   * Calculate torque distribution considering vehicle dynamics
   */
  private calculateTorqueDistribution(
    brakingDemand: BrakingDemand,
    regenerativeBrakingRatio: number,
    inputs: SystemInputs
  ): TorqueDistribution {
    // Check if vehicle stability control is needed
    const needsStabilityControl = Math.abs(inputs.lateralAcceleration) > 2.0 || 
                                 Math.abs(inputs.yawRate) > 0.5;

    if (needsStabilityControl) {
      return this.torqueModel.calculateStabilityOptimizedDistribution(
        brakingDemand,
        inputs.lateralAcceleration,
        inputs.yawRate
      );
    } else {
      // Use enhanced torque distribution with continuous harvesting
      const motorLoad = inputs.motorLoad || 0.5; // Default to 50% if not provided
      const propulsionPower = inputs.propulsionPower || 0; // Default to 0 if not provided
      
      return this.torqueModel.calculateEnhancedTorqueDistribution(
        brakingDemand,
        regenerativeBrakingRatio,
        inputs.batterySOC,
        motorLoad,
        propulsionPower
      );
    }
  }

  /**
   * Apply safety constraints to torque distribution
   */
  private applySafetyConstraints(
    distribution: TorqueDistribution,
    inputs: SystemInputs
  ): TorqueDistribution {
    const constrainedDistribution = { ...distribution };

    // Limit maximum motor torques
    constrainedDistribution.frontLeftMotor = Math.min(
      constrainedDistribution.frontLeftMotor,
      this.safetyLimits.maxMotorTorque
    );
    constrainedDistribution.frontRightMotor = Math.min(
      constrainedDistribution.frontRightMotor,
      this.safetyLimits.maxMotorTorque
    );

    if (constrainedDistribution.rearLeftMotor !== undefined) {
      constrainedDistribution.rearLeftMotor = Math.min(
        constrainedDistribution.rearLeftMotor,
        this.safetyLimits.maxMotorTorque
      );
    }
    if (constrainedDistribution.rearRightMotor !== undefined) {
      constrainedDistribution.rearRightMotor = Math.min(
        constrainedDistribution.rearRightMotor,
        this.safetyLimits.maxMotorTorque
      );
    }

    // Ensure minimum mechanical braking in emergency situations
    if (inputs.brakePedalPosition > 0.9) {
      const totalBrakingForce = constrainedDistribution.mechanicalBrakingForce +
        (constrainedDistribution.frontLeftMotor + constrainedDistribution.frontRightMotor +
         (constrainedDistribution.rearLeftMotor || 0) + (constrainedDistribution.rearRightMotor || 0)) / 0.35;
      
      const minMechanicalForce = totalBrakingForce * this.safetyLimits.minMechanicalBrakingRatio;
      
      if (constrainedDistribution.mechanicalBrakingForce < minMechanicalForce) {
        const reductionFactor = (totalBrakingForce - minMechanicalForce) / 
          (totalBrakingForce - constrainedDistribution.mechanicalBrakingForce);
        
        constrainedDistribution.frontLeftMotor *= reductionFactor;
        constrainedDistribution.frontRightMotor *= reductionFactor;
        if (constrainedDistribution.rearLeftMotor !== undefined) {
          constrainedDistribution.rearLeftMotor *= reductionFactor;
        }
        if (constrainedDistribution.rearRightMotor !== undefined) {
          constrainedDistribution.rearRightMotor *= reductionFactor;
        }
        constrainedDistribution.mechanicalBrakingForce = minMechanicalForce;
      }
    }

    return constrainedDistribution;
  }

  /**
   * Update performance metrics
   */
  private updatePerformanceMetrics(
    distribution: TorqueDistribution,
    inputs: SystemInputs,
    piezoelectricPower: number = 0
  ): void {
    const currentTime = Date.now();
    
    // Add current efficiency to history
    this.performanceHistory.push({
      timestamp: currentTime,
      efficiency: distribution.energyRecoveryEfficiency,
      piezoelectricPower
    });

    // Keep only last 100 entries
    if (this.performanceHistory.length > 100) {
      this.performanceHistory.shift();
    }
  }

  /**
   * Generate system outputs
   */
  private generateSystemOutputs(
    distribution: TorqueDistribution,
    inputs: SystemInputs,
    piezoelectricResults?: { 
      piezoelectricPower: number; 
      piezoelectricEfficiency: number; 
      harvestingMetrics?: PiezoelectricPerformanceMetrics 
    }
  ): SystemOutputs {
    // Determine system status
    let systemStatus: 'normal' | 'degraded' | 'fault' = 'normal';
    const activeWarnings: string[] = [];

    // Check for system faults
    if (this.systemFaults.size > 0) {
      systemStatus = 'fault';
      activeWarnings.push(...Array.from(this.systemFaults));
    }

    // Check for degraded performance conditions
    const maxMotorTemp = Math.max(
      inputs.motorTemperatures.frontLeft,
      inputs.motorTemperatures.frontRight,
      inputs.motorTemperatures.rearLeft || 0,
      inputs.motorTemperatures.rearRight || 0
    );

    if (maxMotorTemp > this.safetyLimits.maxMotorTemperature * 0.9) {
      systemStatus = systemStatus === 'fault' ? 'fault' : 'degraded';
      activeWarnings.push('High motor temperature');
    }

    if (inputs.batterySOC > 0.95) {
      activeWarnings.push('Battery nearly full - reduced regeneration');
    }

    // Calculate total braking force
    const totalBrakingForce = distribution.mechanicalBrakingForce +
      (distribution.frontLeftMotor + distribution.frontRightMotor +
       (distribution.rearLeftMotor || 0) + (distribution.rearRightMotor || 0)) / 0.35;

    // Calculate braking efficiency
    const brakingEfficiency = distribution.energyRecoveryEfficiency;

    // Determine thermal status
    let thermalStatus: 'normal' | 'warm' | 'hot' = 'normal';
    if (maxMotorTemp > 100) {
      thermalStatus = 'warm';
    }
    if (maxMotorTemp > 130) {
      thermalStatus = 'hot';
    }

<<<<<<< HEAD
    // Calculate total energy harvested
    const piezoelectricPower = piezoelectricResults?.piezoelectricPower || 0;
    const totalEnergyHarvested = distribution.regeneratedPower + piezoelectricPower;
=======
    // Calculate harvesting efficiency
    const harvestingEfficiency = distribution.continuousHarvestingPower && inputs.propulsionPower 
      ? distribution.continuousHarvestingPower / inputs.propulsionPower 
      : 0;
>>>>>>> 7ca683e8

    return {
      motorTorques: {
        frontLeft: distribution.frontLeftMotor,
        frontRight: distribution.frontRightMotor,
        rearLeft: distribution.rearLeftMotor,
        rearRight: distribution.rearRightMotor
      },
      mechanicalBrakingForce: distribution.mechanicalBrakingForce,
      regenerativeBrakingRatio: distribution.energyRecoveryEfficiency > 0 ? 
        (distribution.regeneratedPower / (distribution.regeneratedPower + distribution.mechanicalBrakingForce * inputs.vehicleSpeed / 3.6)) : 0,
      regeneratedPower: distribution.regeneratedPower,
      energyRecoveryEfficiency: distribution.energyRecoveryEfficiency,
<<<<<<< HEAD
      piezoelectricPower,
      piezoelectricEfficiency: piezoelectricResults?.piezoelectricEfficiency || 0,
      totalEnergyHarvested,
=======
      continuousHarvestingPower: distribution.continuousHarvestingPower,
      totalEnergyRecovered: distribution.totalEnergyRecovered,
      propulsionEfficiencyImpact: distribution.propulsionEfficiencyImpact,
>>>>>>> 7ca683e8
      systemStatus,
      activeWarnings,
      performanceMetrics: {
        totalBrakingForce,
        brakingEfficiency,
        thermalStatus,
<<<<<<< HEAD
        piezoelectricMetrics: piezoelectricResults?.harvestingMetrics
=======
        harvestingEfficiency
>>>>>>> 7ca683e8
      }
    };
  }

  /**
   * Generate failsafe outputs in case of system error
   */
  private generateFailsafeOutputs(inputs: SystemInputs): SystemOutputs {
    return {
      motorTorques: {
        frontLeft: 0,
        frontRight: 0,
        rearLeft: 0,
        rearRight: 0
      },
      mechanicalBrakingForce: inputs.brakePedalPosition * 15000, // Full mechanical braking
      regenerativeBrakingRatio: 0,
      regeneratedPower: 0,
      energyRecoveryEfficiency: 0,
      piezoelectricPower: 0,
      piezoelectricEfficiency: 0,
      totalEnergyHarvested: 0,
      systemStatus: 'fault',
      activeWarnings: ['System fault - failsafe mode active'],
      performanceMetrics: {
        totalBrakingForce: inputs.brakePedalPosition * 15000,
        brakingEfficiency: 0,
        thermalStatus: 'normal'
      }
    };
  }

  /**
   * Get system diagnostics
   */
  public getSystemDiagnostics(): {
    fuzzyControllerStatus: any;
    torqueModelStatus: any;
    piezoelectricStatus?: any;
    systemFaults: string[];
    performanceHistory: Array<{ timestamp: number; efficiency: number; piezoelectricPower: number }>;
    averageEfficiency: number;
    averagePiezoelectricPower: number;
  } {
    const averageEfficiency = this.performanceHistory.length > 0 ?
      this.performanceHistory.reduce((sum, entry) => sum + entry.efficiency, 0) / this.performanceHistory.length : 0;
    
    const averagePiezoelectricPower = this.performanceHistory.length > 0 ?
      this.performanceHistory.reduce((sum, entry) => sum + entry.piezoelectricPower, 0) / this.performanceHistory.length : 0;

    return {
      fuzzyControllerStatus: this.fuzzyController.getSystemStatus(),
      torqueModelStatus: this.torqueModel.getDiagnostics(),
      piezoelectricStatus: this.piezoelectricHarvester?.getSystemStatus(),
      systemFaults: Array.from(this.systemFaults),
      performanceHistory: [...this.performanceHistory],
      averageEfficiency,
      averagePiezoelectricPower
    };
  }

  /**
   * Update safety limits
   */
  public updateSafetyLimits(newLimits: Partial<SafetyLimits>): void {
    this.safetyLimits = { ...this.safetyLimits, ...newLimits };
  }

  /**
   * Reset system faults (for maintenance/calibration)
   */
  public resetSystemFaults(): void {
    this.systemFaults.clear();
  }
}<|MERGE_RESOLUTION|>--- conflicted
+++ resolved
@@ -91,11 +91,8 @@
     totalBrakingForce: number;     // N
     brakingEfficiency: number;     // 0-1
     thermalStatus: 'normal' | 'warm' | 'hot';
-<<<<<<< HEAD
     piezoelectricMetrics?: PiezoelectricPerformanceMetrics;
-=======
     harvestingEfficiency?: number; // 0-1 - continuous harvesting efficiency
->>>>>>> 7ca683e8
   };
 }
 
@@ -496,16 +493,13 @@
       thermalStatus = 'hot';
     }
 
-<<<<<<< HEAD
     // Calculate total energy harvested
     const piezoelectricPower = piezoelectricResults?.piezoelectricPower || 0;
     const totalEnergyHarvested = distribution.regeneratedPower + piezoelectricPower;
-=======
     // Calculate harvesting efficiency
     const harvestingEfficiency = distribution.continuousHarvestingPower && inputs.propulsionPower 
       ? distribution.continuousHarvestingPower / inputs.propulsionPower 
       : 0;
->>>>>>> 7ca683e8
 
     return {
       motorTorques: {
@@ -519,26 +513,20 @@
         (distribution.regeneratedPower / (distribution.regeneratedPower + distribution.mechanicalBrakingForce * inputs.vehicleSpeed / 3.6)) : 0,
       regeneratedPower: distribution.regeneratedPower,
       energyRecoveryEfficiency: distribution.energyRecoveryEfficiency,
-<<<<<<< HEAD
       piezoelectricPower,
       piezoelectricEfficiency: piezoelectricResults?.piezoelectricEfficiency || 0,
       totalEnergyHarvested,
-=======
       continuousHarvestingPower: distribution.continuousHarvestingPower,
       totalEnergyRecovered: distribution.totalEnergyRecovered,
       propulsionEfficiencyImpact: distribution.propulsionEfficiencyImpact,
->>>>>>> 7ca683e8
       systemStatus,
       activeWarnings,
       performanceMetrics: {
         totalBrakingForce,
         brakingEfficiency,
         thermalStatus,
-<<<<<<< HEAD
         piezoelectricMetrics: piezoelectricResults?.harvestingMetrics
-=======
         harvestingEfficiency
->>>>>>> 7ca683e8
       }
     };
   }
